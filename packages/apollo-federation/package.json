{
  "name": "@apollo/federation",
<<<<<<< HEAD
  "version": "0.6.9-alpha.8",
=======
  "version": "0.6.9",
>>>>>>> 28320c51
  "description": "Apollo Federation Utilities",
  "main": "dist/index.js",
  "types": "dist/index.d.ts",
  "keywords": [],
  "author": "Apollo <opensource@apollographql.com>",
  "license": "SEE LICENSE IN LICENSE.md",
  "engines": {
    "node": ">=8"
  },
  "publishConfig": {
    "access": "public"
  },
  "dependencies": {
    "apollo-env": "^0.5.1",
    "apollo-graphql": "^0.3.3",
    "apollo-server-env": "file:../apollo-server-env"
  },
  "peerDependencies": {
    "graphql": "^14.0.2"
  }
}<|MERGE_RESOLUTION|>--- conflicted
+++ resolved
@@ -1,10 +1,6 @@
 {
   "name": "@apollo/federation",
-<<<<<<< HEAD
-  "version": "0.6.9-alpha.8",
-=======
-  "version": "0.6.9",
->>>>>>> 28320c51
+  "version": "0.6.10-alpha.8",
   "description": "Apollo Federation Utilities",
   "main": "dist/index.js",
   "types": "dist/index.d.ts",

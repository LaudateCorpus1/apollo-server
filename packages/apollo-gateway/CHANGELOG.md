# CHANGELOG for `@apollo/gateway`

## vNEXT

> The changes noted within this `vNEXT` section have not been released yet.  New PRs and commits which introduce changes should include an entry in this `vNEXT` section as part of their development.  When a release is being prepared, a new header will be (manually) created below and the appropriate changes within that release will be moved into the new section.

<<<<<<< HEAD
- _Nothing yet! Stay tuned!_

## 0.16.1

- __NEW__: Provide the ability to pass a custom `fetcher` during `RemoteGraphQLDataSource` construction to be used when executing operations against downstream services.  Providing a custom `fetcher` may be necessary to accommodate more advanced needs, e.g., configuring custom TLS certificates for internal services.  [PR #4149](https://github.com/apollographql/apollo-server/pull/4149)

  The `fetcher` specified should be a compliant implementor of the [Fetch API standard](https://developer.mozilla.org/en-US/docs/Web/API/Fetch_API).  This addition compliments, though is still orthognonal to, similar behavior originally introduced in [#3783](https://github.com/apollographql/apollo-server/pull/3783), which allowed customization of the implementation used to fetch _gateway configuration and federated SDL from services_ in managed and unmanaged modes, but didn't affect the communication that takes place during _operation execution_.

  For now, the default `fetcher` will remain the same ([`node-fetch`](https://npm.im/node-fetch)) implementation.  A future major-version bump will update it to be consistent with other feature-rich implementations of the Fetch API which are used elsewhere in the Apollo Server stack where we use [`make-fetch-happen`](https://npm.im/make-fetch-happen).  In all likelihood, `ApolloGateway` will pass its own `fetcher` to the `RemoteGraphQLDataSource` during service initialization.
=======
- __FIX__: Collapse nested required fields into a single body in the query plan. Before, some nested fields' selection sets were getting split, causing some of their subfields to be dropped when executing the query. This fix collapses the split selection sets into one. [#4064](https://github.com/apollographql/apollo-server/pull/4064)

>>>>>>> 89467d49

## 0.16.0

- __BREAKING__: Use a content delivery network for managed configuration, fetch storage secrets and composition configuration from different domains: https://storage-secrets.api.apollographql.com and https://federation.api.apollographql.com. Please mind any firewall for outgoing traffic. [#4080](https://github.com/apollographql/apollo-server/pull/4080)

## 0.15.1

- __FIX__: Correctly handle unions with nested conditions that have no `possibleTypes` [#4071](https://github.com/apollographql/apollo-server/pull/4071)
- __FIX__: Normalize root operation types when reporting to Apollo Graph Manager. Federation always uses the default names `Query`, `Mutation`, and `Subscription` for root operation types even if downstream services choose different names; now we properly normalize traces received from downstream services in the same way. [#4100](https://github.com/apollographql/apollo-server/pull/4100)

## 0.15.0

> [See complete versioning details.](https://github.com/apollographql/apollo-server/commit/e37384a49b2bf474eed0de3e9f4a1bebaeee64c7)

- __BREAKING__: Drop support for Node.js 8 and Node.js 10.  This is being done primarily for performance gains which stand to be seen by transpiling to a newer ECMAScript target.  For more details, see the related PR.  [#4031](https://github.com/apollographql/apollo-server/pull/4031)
- __Performance:__ Cache stringified representations of downstream query bodies within the query plan to address performance cost incurred by repeatedly `print`ing the same`DocumentNode`s with the `graphql` printer.  This improvement is more pronounced on larger documents.  [PR #4018](https://github.com/apollographql/apollo-server/pull/4018)
- __Deprecation:__ Deprecated the `ENGINE_API_KEY` environment variable in favor of its new name, `APOLLO_KEY`.  The new name mirrors the name used within Apollo Graph Manager.  Aside from the rename, the functionality remains otherwise identical.  Continued use of `ENGINE_API_KEY` will result in deprecation warnings being printed to the server console.  Support for `ENGINE_API_KEY` will be removed in a future, major update.  [#3923](https://github.com/apollographql/apollo-server/pull/3923)
- __Deprecation:__ Deprecated the `APOLLO_SCHEMA_TAG` environment variable in favor of its new name, `APOLLO_GRAPH_VARIANT`.  The new name mirrors the name used within Apollo Graph Manager.  Aside from the rename, the functionality remains otherwise identical.  Use of the now-deprecated name will result in a deprecation warning being printed to the server console.  Support will be removed entirely in a future, major update.  To avoid misconfiguration, runtime errors will be thrown if the new and deprecated versions are _both_ set. [#3855](https://github.com/apollographql/apollo-server/pull/3855)
- Add inadvertently excluded `apollo-server-errors` runtime dependency. [#3927](https://github.com/apollographql/apollo-server/pull/3927)

## 0.14.1

> [See complete versioning details.](https://github.com/apollographql/apollo-server/commit/b898396e9fcd3b9092b168f9aac8466ca186fa6b)

- __FIX__: Resolve condition which surfaced in `0.14.0` which prevented loading the configuration using managed federation. [PR #3979](https://github.com/apollographql/apollo-server/pull/3979)

## 0.14.0

> [See complete versioning details.](https://github.com/apollographql/apollo-server/commit/71a3863f59f4ab2c9052c316479d94c6708c4309)

- Several previously unhandled Promise rejection errors stemming from, e.g. connectivity, failures when communicating with Apollo Graph Manager within asynchronous code are now handled. [PR #3811](https://github.com/apollographql/apollo-server/pull/3811)
- Provide a more helpful error message when encountering expected errors. [PR #3811](https://github.com/apollographql/apollo-server/pull/3811)
- General improvements and clarity to error messages and logging. [PR #3811](https://github.com/apollographql/apollo-server/pull/3811)
- Warn of a possible misconfiguration when local service configuration is provided (via `serviceList` or `localServiceList`) and a remote Apollo Graph Manager configuration is subsequently found as well. [PR #3868](https://github.com/apollographql/apollo-server/pull/3868)
- During composition, the unavailability of a downstream service in unmanaged federation mode will no longer result in a partially composed schema which merely lacks the types provided by the downed service.  This prevents unexpected validation errors for clients querying a graph which lacks types which were merely unavailable during the initial composition but were intended to be part of the graph. [PR #3867](https://github.com/apollographql/apollo-server/pull/3867)
- Support providing a custom logger implementation (e.g. [`winston`](https://npm.im/winston), [`bunyan`](https://npm.im/bunyan), etc.) to capture gateway-sourced console output.  This allows the use of existing, production logging facilities or the possibiltiy to use advanced structure in logging, such as console output which is encapsulated in JSON.  The same PR that introduces this support also introduces a `logger` property to the `GraphQLRequestContext` that is exposed to `GraphQLDataSource`s and Apollo Server plugins, making it possible to attach additional properties (as supported by the logger implementation) to specific requests, if desired, by leveraging custom implementations in those components respectively.  When not provided, these will still output to `console`. [PR #3894](https://github.com/apollographql/apollo-server/pull/3894)
- Drop use of `loglevel-debug`.  This removes the very long date and time prefix in front of each log line and also the support for the `DEBUG=apollo-gateway:` environment variable.  Both of these were uncommonly necessary or seldom used (with the environment variable also being undocumented).  The existing behavior can be preserved by providing a `logger` that uses `loglevel-debug`, if desired, and more details can be found in the PR.  [PR #3896](https://github.com/apollographql/apollo-server/pull/3896)
- Fix Typescript generic typing for datasource contexts [#3865](https://github.com/apollographql/apollo-server/pull/3865) This is a fix for the `TContext` typings of the gateway's exposed `GraphQLDataSource` implementations. In their current form, they don't work as intended, or in any manner that's useful for typing the `context` property throughout the class methods. This introduces a type argument `TContext` to the class itself (which defaults to `Record<string, any>` for existing implementations) and removes the non-operational type arguments on the class methods themselves.
- Implement retry logic for requests to GCS [PR #3836](https://github.com/apollographql/apollo-server/pull/3836) Note: coupled with this change is a small alteration in how the gateway polls GCS for updates in managed mode. Previously, the tick was on a specific interval. Now, every tick starts after the round of fetches to GCS completes. For more details, see the linked PR.
- Gateway issues health checks to downstream services via `serviceHealthCheck` configuration option. Note: expected behavior differs between managed and unmanaged federation. See PR for new test cases and documentation. [#3930](https://github.com/apollographql/apollo-server/pull/3930)


## 0.13.2

- __BREAKING__: The behavior and signature of `RemoteGraphQLDataSource`'s `didReceiveResponse` method has been changed.  No changes are necessary _unless_ your implementation has overridden the default behavior of this method by either extending the class and overriding the method or by providing `didReceiveResponse` as a parameter to the `RemoteGraphQLDataSource`'s constructor options.  Implementations which have provided their own `didReceiveResponse` using either of these methods should view the PR linked here for details on what has changed.  [PR #3743](https://github.com/apollographql/apollo-server/pull/3743)
- __NEW__: Setting the `apq` option to `true` on the `RemoteGraphQLDataSource` will enable the use of [automated persisted queries (APQ)](https://www.apollographql.com/docs/apollo-server/performance/apq/) when sending queries to downstream services.  Depending on the complexity of queries sent to downstream services, this technique can greatly reduce the size of the payloads being transmitted over the network.  Downstream implementing services must also support APQ functionality to participate in this feature (Apollo Server does by default unless it has been explicitly disabled).  As with normal APQ behavior, a downstream server must have received and registered a query once before it will be able to serve an APQ request. [#3744](https://github.com/apollographql/apollo-server/pull/3744)
- __NEW__: Experimental feature: compress downstream requests via generated fragments [#3791](https://github.com/apollographql/apollo-server/pull/3791) This feature enables the gateway to generate fragments for queries to downstream services in order to minimize bytes over the wire and parse time. This can be enabled via the gateway config by setting `experimental_autoFragmentization: true`. It is currently disabled by default.
- Introduce `make-fetch-happen` package. Remove `cachedFetcher` in favor of the caching implementation provided by this package. [#3783](https://github.com/apollographql/apollo-server/pull/3783/files)

## v0.12.1

- Update to include [fixes from `@apollo/federation`](https://github.com/apollographql/apollo-server/blob/master/packages/apollo-federation/CHANGELOG.md).

## v0.12.0

> [See complete versioning details.](https://github.com/apollographql/apollo-server/commit/9c0aa1e661ccc2c5a1471b781102637dd47e21b1)

- Reduce interface expansion for types contained to a single service [#3582](https://github.com/apollographql/apollo-server/pull/3582)
- Instantiate one `CachedFetcher` per gateway instance.  This resolves a condition where multiple federated gateways would utilize the same cache store could result in an `Expected undefined to be a GraphQLSchema` error. [#3704](https://github.com/apollographql/apollo-server/pull/3704)
- Gateway: minimize downstream request size [#3737](https://github.com/apollographql/apollo-server/pull/3737)
- experimental: Allow configuration of the query plan store by introducing an `experimental_approximateQueryPlanStoreMiB` property to the `ApolloGateway` constructor options which overrides the default cache size of 30MiB. [#3755](https://github.com/apollographql/apollo-server/pull/3755)

## v0.11.6

> [See complete versioning details.](https://github.com/apollographql/apollo-server/commit/0743d6b2f1737758cf09e80d2086917772bc00c9)

- Fix onSchemaChange callbacks for unmanaged configs [#3605](https://github.com/apollographql/apollo-server/pull/3605)

## v0.11.4

> [See complete versioning details.](https://github.com/apollographql/apollo-server/commit/a0a60e73e04e913d388de8324f7d17e4406deea2)

 * Gateway over-merging fields of unioned types [#3581](https://github.com/apollographql/apollo-server/pull/3581)

## v0.11.0

> [See complete versioning details.](https://github.com/apollographql/apollo-server/commit/93002737d53dd9a50b473ab9cef14849b3e539aa)

- Begin supporting executable directives in federation [#3464](https://github.com/apollographql/apollo-server/pull/3464)

## v0.10.8

> [See complete versioning details.](https://github.com/apollographql/apollo-server/commit/5d94e986f04457ec17114791ee6db3ece4213dd8)

- Fix Gateway / Playground Query Plan view [#3418](https://github.com/apollographql/apollo-server/pull/3418)
- Gateway schema change listener bug + refactor [#3411](https://github.com/apollographql/apollo-server/pull/3411) introduces a change to the `experimental_didUpdateComposition` hook and `experimental_pollInterval` configuration behavior.
  1. Previously, the `experimental_didUpdateComposition` hook wouldn't be reliably called unless the `experimental_pollInterval` was set. If it _was_ called, it was sporadic and didn't necessarily mark the timing of an actual composition update. After this change, the hook is called on a successful composition update.
  2. The `experimental_pollInterval` configuration option now affects both the GCS polling interval when gateway is configured for managed federation, as well as the polling interval of services. The former being newly introduced behavior.
- Gateway cached DataSource bug [#3412](https://github.com/apollographql/apollo-server/pull/3412) introduces a fix for managed federation users where `DataSource`s wouldn't update correctly if a service's url changed. This bug was introduced with heavier DataSource caching in [#3388](https://github.com/apollographql/apollo-server/pull/3388). By inspecting the `url` as well, `DataSource`s will now update correctly when a composition update occurs.
- Gateway - don't log updates on startup [#3421](https://github.com/apollographql/apollo-server/pull/3421) Fine tune gateway startup logging - on load, instead of logging an "update", log the service id, variant, and mode in which gateway is running.

## v0.10.7

> [See complete versioning details.](https://github.com/apollographql/apollo-server/commit/fc7462ec5f8604bd6cba99aa9a377a9b8e045566)

- Add export for experimental observability functions types. [#3371](https://github.com/apollographql/apollo-server/pull/3371)
- Fix double instantiation of DataSources [#3388](https://github.com/apollographql/apollo-server/pull/3388)

## v0.10.6

> [See complete versioning details.](https://github.com/apollographql/apollo-server/commit/aa200ce24b834320fc79d2605dac340b37d3e434)

- Fix debug query plan logging [#3376](https://github.com/apollographql/apollo-server/pull/3376)
- Add `context` object to `GraphQLDataSource.didReceiveResponse` arguments [#3360](https://github.com/apollographql/apollo-server/pull/3360)

## v0.10.1

> [See complete versioning details.](https://github.com/apollographql/apollo-server/commit/029c8dca3af812ee70589cdb6de749df3d2843d8)

- Make service definition cache local to ApolloGateway object [#3191](https://github.com/apollographql/apollo-server/pull/3191)
- Fix value type behavior within composition and execution [#3182](https://github.com/apollographql/apollo-server/pull/3182)
- Validate variables at the gateway level [#3213](https://github.com/apollographql/apollo-server/pull/3213)

## v0.9.1

> [See complete versioning details.](https://github.com/apollographql/apollo-server/commit/a1c41152a35c837af27d1dee081fc273de07a28e)

- Optimize buildQueryPlan when two FetchGroups are on the same service [#3135](https://github.com/apollographql/apollo-server/pull/3135)
- Construct and use RemoteGraphQLDataSource to issue introspection query to Federated Services [#3120](https://github.com/apollographql/apollo-server/pull/3120)

## v0.9.0

> [See complete versioning details.](https://github.com/apollographql/apollo-server/commit/99f78c6782bce170186ba6ef311182a8c9f281b7)

- Add experimental observability functions [#3110](https://github.com/apollographql/apollo-server/pull/3110)

## v0.8.2

> [See complete versioning details.](https://github.com/apollographql/apollo-server/commit/b0a9ce0615d19b7241e64883b5d5d7730cc13fcb)

- Handle `null` @requires selections correctly during execution [#3138](https://github.com/apollographql/apollo-server/pull/3138)

## v0.6.13

> [See complete versioning details.](https://github.com/apollographql/apollo-server/commit/a06594117dbbf1e8abdb7b366b69a94ab808b065)

- Proxy errors from downstream services [#3019](https://github.com/apollographql/apollo-server/pull/3019)
- Handle schema defaultVariables correctly within downstream fetches [#2963](https://github.com/apollographql/apollo-server/pull/2963)

## v0.6.12

> [See complete versioning details.](https://github.com/apollographql/apollo-server/commit/5974b2ce405a06bc331230400b9073f6381738d3)

- Fix `@requires` bug preventing array and null values. [PR #2928](https://github.com/apollographql/apollo-server/pull/2928)

## v0.6.5

> [See complete versioning details.](https://github.com/apollographql/apollo-server/commit/9dcfe6f91fa7b4187a644efe1522cf444ffc1251)

- Relax constraints of root operation type names in validation [#2783](ttps://github.com/apollographql/apollo-server/pull/2783)

## v0.6.2

> [See complete versioning details.](https://github.com/apollographql/apollo-server/commit/e113127b1ff9802de3bc5574bcae55256f0ef656)

- Resolve an issue with \__proto__ pollution in deepMerge() [#2779](https://github.com/apollographql/apollo-server/pull/2779)<|MERGE_RESOLUTION|>--- conflicted
+++ resolved
@@ -4,8 +4,11 @@
 
 > The changes noted within this `vNEXT` section have not been released yet.  New PRs and commits which introduce changes should include an entry in this `vNEXT` section as part of their development.  When a release is being prepared, a new header will be (manually) created below and the appropriate changes within that release will be moved into the new section.
 
-<<<<<<< HEAD
 - _Nothing yet! Stay tuned!_
+
+## 0.16.2
+
+- __FIX__: Collapse nested required fields into a single body in the query plan. Before, some nested fields' selection sets were getting split, causing some of their subfields to be dropped when executing the query. This fix collapses the split selection sets into one. [#4064](https://github.com/apollographql/apollo-server/pull/4064)
 
 ## 0.16.1
 
@@ -14,10 +17,6 @@
   The `fetcher` specified should be a compliant implementor of the [Fetch API standard](https://developer.mozilla.org/en-US/docs/Web/API/Fetch_API).  This addition compliments, though is still orthognonal to, similar behavior originally introduced in [#3783](https://github.com/apollographql/apollo-server/pull/3783), which allowed customization of the implementation used to fetch _gateway configuration and federated SDL from services_ in managed and unmanaged modes, but didn't affect the communication that takes place during _operation execution_.
 
   For now, the default `fetcher` will remain the same ([`node-fetch`](https://npm.im/node-fetch)) implementation.  A future major-version bump will update it to be consistent with other feature-rich implementations of the Fetch API which are used elsewhere in the Apollo Server stack where we use [`make-fetch-happen`](https://npm.im/make-fetch-happen).  In all likelihood, `ApolloGateway` will pass its own `fetcher` to the `RemoteGraphQLDataSource` during service initialization.
-=======
-- __FIX__: Collapse nested required fields into a single body in the query plan. Before, some nested fields' selection sets were getting split, causing some of their subfields to be dropped when executing the query. This fix collapses the split selection sets into one. [#4064](https://github.com/apollographql/apollo-server/pull/4064)
-
->>>>>>> 89467d49
 
 ## 0.16.0
 

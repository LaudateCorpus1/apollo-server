import {
  makeExecutableSchema,
  addMockFunctionsToSchema,
  GraphQLParseOptions,
} from 'graphql-tools';
import { Server as HttpServer } from 'http';
import loglevel from 'loglevel';
import {
  execute,
  GraphQLSchema,
  subscribe,
  ExecutionResult,
  GraphQLError,
  GraphQLFieldResolver,
  ValidationContext,
  FieldDefinitionNode,
  DocumentNode,
  isObjectType,
  isScalarType,
  isSchema,
} from 'graphql';
import { GraphQLExtension } from 'graphql-extensions';
import {
  InMemoryLRUCache,
  PrefixingKeyValueCache,
} from 'apollo-server-caching';
import {
  ApolloServerPlugin,
  GraphQLServiceContext,
} from 'apollo-server-plugin-base';
import runtimeSupportsUploads from './utils/runtimeSupportsUploads';

import {
  SubscriptionServer,
  ExecutionParams,
} from 'subscriptions-transport-ws';

import { formatApolloErrors } from 'apollo-server-errors';
import {
  GraphQLServerOptions,
  PersistedQueryOptions,
} from './graphqlOptions';

import {
  Config,
  Context,
  ContextFunction,
  SubscriptionServerOptions,
  FileUploadOptions,
  PluginDefinition,
} from './types';

import { gql } from './index';

import {
  createPlaygroundOptions,
  PlaygroundRenderPageOptions,
} from './playground';

import { generateSchemaHash } from './utils/schemaHash';
import { isDirectiveDefined } from './utils/isDirectiveDefined';
import createSHA from './utils/createSHA';
import {
  processGraphQLRequest,
  GraphQLRequestContext,
  GraphQLRequest,
  APQ_CACHE_PREFIX,
} from './requestPipeline';

import { Headers } from 'apollo-server-env';
import { buildServiceDefinition } from '@apollographql/apollo-tools';
import { plugin as pluginTracing } from "apollo-tracing";
import { Logger, SchemaHash } from "apollo-server-types";

const NoIntrospection = (context: ValidationContext) => ({
  Field(node: FieldDefinitionNode) {
    if (node.name.value === '__schema' || node.name.value === '__type') {
      context.reportError(
        new GraphQLError(
          'GraphQL introspection is not allowed by Apollo Server, but the query contained __schema or __type. To enable introspection, pass introspection: true to ApolloServer in production',
          [node],
        ),
      );
    }
  },
});

function getEngineApiKey(engine: Config['engine']): string | undefined {
  const keyFromEnv = process.env.ENGINE_API_KEY || '';
  if (engine === false) {
    return;
  } else if (typeof engine === 'object' && engine.apiKey) {
    return engine.apiKey;
  } else if (keyFromEnv) {
    return keyFromEnv;
  }
  return;
}

function getEngineGraphVariant(engine: Config['engine']): string | undefined {
  if (engine === false) {
    return;
  } else if (typeof engine === 'object' && (engine.graphVariant || engine.schemaTag)) {
    return engine.graphVariant || engine.schemaTag;
  } else {
    if (process.env.ENGINE_SCHEMA_TAG) {
      console.warn('[Deprecation warning] Usage of ENGINE_SCHEMA_TAG is deprecated. Please use APOLLO_GRAPH_VARIANT instead.');
    }
    if (process.env.ENGINE_SCHEMA_TAG && process.env.APOLLO_GRAPH_VARIANT) {
      throw new Error('Cannot set both ENGINE_SCHEMA_TAG and APOLLO_GRAPH_VARIANT. Please use APOLLO_GRAPH_VARIANT.')
    }
    return process.env.APOLLO_GRAPH_VARIANT || process.env.ENGINE_SCHEMA_TAG;
  }
}

function getEngineServiceId(engine: Config['engine']): string | undefined {
  const engineApiKey = getEngineApiKey(engine);
  if (engineApiKey) {
    return engineApiKey.split(':', 2)[1];
  }

  return;
}

const forbidUploadsForTesting =
  process && process.env.NODE_ENV === 'test' && !runtimeSupportsUploads;

function approximateObjectSize<T>(obj: T): number {
  return Buffer.byteLength(JSON.stringify(obj), 'utf8');
}

type SchemaDerivedData = {
  // A store that, when enabled (default), will store the parsed and validated
  // versions of operations in-memory, allowing subsequent parses/validates
  // on the same operation to be executed immediately.
  documentStore?: InMemoryLRUCache<DocumentNode>;
  schema: GraphQLSchema;
  schemaHash: SchemaHash;
  extensions: Array<() => GraphQLExtension>;
};

export class ApolloServerBase {
  private logger: Logger;
  public subscriptionsPath?: string;
  public graphqlPath: string = '/graphql';
  public requestOptions: Partial<GraphQLServerOptions<any>> = Object.create(null);

  private context?: Context | ContextFunction;
  private engineReportingAgent?: import('apollo-engine-reporting').EngineReportingAgent;
  private engineServiceId?: string;
  private engineApiKeyHash?: string;
  protected plugins: ApolloServerPlugin[] = [];

  protected subscriptionServerOptions?: SubscriptionServerOptions;
  protected uploadsConfig?: FileUploadOptions;

  // set by installSubscriptionHandlers.
  private subscriptionServer?: SubscriptionServer;

  // the default version is specified in playground.ts
  protected playgroundOptions?: PlaygroundRenderPageOptions;

  private parseOptions: GraphQLParseOptions;
  private schemaDerivedData: Promise<SchemaDerivedData>;
  private config: Config;
  /** @deprecated: This is undefined for servers operating as gateways, and will be removed in a future release **/
  protected schema?: GraphQLSchema;
  private toDispose = new Set<() => void>();
  private experimental_approximateDocumentStoreMiB:
    Config['experimental_approximateDocumentStoreMiB'];

  // The constructor should be universal across all environments. All environment specific behavior should be set by adding or overriding methods
  constructor(config: Config) {
    if (!config) throw new Error('ApolloServer requires options.');
    this.config = config;
    const {
      context,
      resolvers,
      schema,
      schemaDirectives,
      modules,
      typeDefs,
      parseOptions = {},
      introspection,
      mocks,
      mockEntireSchema,
      extensions,
      engine,
      subscriptions,
      uploads,
      playground,
      plugins,
      gateway,
      experimental_approximateDocumentStoreMiB,
      ...requestOptions
    } = config;

    // Setup logging facilities
    if (config.logger) {
      this.logger = config.logger;
    } else {
      // If the user didn't provide their own logger, we'll initialize one.
      const loglevelLogger = loglevel.getLogger("apollo-server");

      // We don't do much logging in Apollo Server right now.  There's a notion
      // of a `debug` flag, but it doesn't do much besides change stack traces
      // in some error messages, but it would be odd for it to not introduce
      // debug or higher level errors (which includes `info`, if we happen to
      // start introducing those.  We'll default to `warn` as a sensible default
      // of things you'd probably want to be alerted to.
      if (this.config.debug === true) {
        loglevelLogger.setLevel(loglevel.levels.DEBUG);
      } else {
        loglevelLogger.setLevel(loglevel.levels.WARN);
      }

      this.logger = loglevelLogger;
    }

    if (gateway && (modules || schema || typeDefs || resolvers)) {
      throw new Error(
        'Cannot define both `gateway` and any of: `modules`, `schema`, `typeDefs`, or `resolvers`',
      );
    }

    this.parseOptions = parseOptions;
    this.context = context;

    // Plugins will be instantiated if they aren't already, and this.plugins
    // is populated accordingly.
    this.ensurePluginInstantiation(plugins);

    // While reading process.env is slow, a server should only be constructed
    // once per run, so we place the env check inside the constructor. If env
    // should be used outside of the constructor context, place it as a private
    // or protected field of the class instead of a global. Keeping the read in
    // the constructor enables testing of different environments
    const isDev = process.env.NODE_ENV !== 'production';

    // if this is local dev, introspection should turned on
    // in production, we can manually turn introspection on by passing {
    // introspection: true } to the constructor of ApolloServer
    if (
      (typeof introspection === 'boolean' && !introspection) ||
      (introspection === undefined && !isDev)
    ) {
      const noIntro = [NoIntrospection];
      requestOptions.validationRules = requestOptions.validationRules
        ? requestOptions.validationRules.concat(noIntro)
        : noIntro;
    }

    if (requestOptions.cacheControl !== false) {
      if (
        typeof requestOptions.cacheControl === 'boolean' &&
        requestOptions.cacheControl === true
      ) {
        // cacheControl: true means that the user needs the cache-control
        // extensions. This means we are running the proxy, so we should not
        // strip out the cache control extension and not add cache-control headers
        requestOptions.cacheControl = {
          stripFormattedExtensions: false,
          calculateHttpHeaders: false,
          defaultMaxAge: 0,
        };
      } else {
        // Default behavior is to run default header calculation and return
        // no cacheControl extensions
        requestOptions.cacheControl = {
          stripFormattedExtensions: true,
          calculateHttpHeaders: true,
          defaultMaxAge: 0,
          ...requestOptions.cacheControl,
        };
      }
    }

    if (!requestOptions.cache) {
      requestOptions.cache = new InMemoryLRUCache();
    }

    if (requestOptions.persistedQueries !== false) {
      const {
        cache: apqCache = requestOptions.cache!,
        ...apqOtherOptions
      } = requestOptions.persistedQueries || Object.create(null);

      requestOptions.persistedQueries = {
        cache: new PrefixingKeyValueCache(apqCache, APQ_CACHE_PREFIX),
        ...apqOtherOptions,
      };
    } else {
      // the user does not want to use persisted queries, so we remove the field
      delete requestOptions.persistedQueries;
    }

    this.requestOptions = requestOptions as GraphQLServerOptions;

    if (uploads !== false && !forbidUploadsForTesting) {
      if (this.supportsUploads()) {
        if (!runtimeSupportsUploads) {
          printNodeFileUploadsMessage(this.logger);
          throw new Error(
            '`graphql-upload` is no longer supported on Node.js < v8.5.0.  ' +
              'See https://bit.ly/gql-upload-node-6.',
          );
        }

        if (uploads === true || typeof uploads === 'undefined') {
          this.uploadsConfig = {};
        } else {
          this.uploadsConfig = uploads;
        }
        //This is here to check if uploads is requested without support. By
        //default we enable them if supported by the integration
      } else if (uploads) {
        throw new Error(
          'This implementation of ApolloServer does not support file uploads because the environment cannot accept multi-part forms',
        );
      }
    }

    if (engine && typeof engine === 'object') {
      // Use the `ApolloServer` logger unless a more granular logger is set.
      if (!engine.logger) {
        engine.logger = this.logger;
      }

      // Normalize the legacy option maskErrorDetails.
      if (engine.maskErrorDetails && engine.rewriteError) {
        throw new Error("Can't set both maskErrorDetails and rewriteError!");
      } else if (
        engine.rewriteError &&
        typeof engine.rewriteError !== 'function'
      ) {
        throw new Error('rewriteError must be a function');
      } else if (engine.maskErrorDetails) {
        engine.rewriteError = () => new GraphQLError('<masked>');
        delete engine.maskErrorDetails;
      }
    }

    // In an effort to avoid over-exposing the API key itself, extract the
    // service ID from the API key for plugins which only needs service ID.
    // The truthiness of this value can also be used in other forks of logic
    // related to Engine, as is the case with EngineReportingAgent just below.
    this.engineServiceId = getEngineServiceId(engine);
    const apiKey = getEngineApiKey(engine);
    if (apiKey) {
      this.engineApiKeyHash = createSHA('sha512')
        .update(apiKey)
        .digest('hex');
    }

    if (this.engineServiceId) {
      const { EngineReportingAgent } = require('apollo-engine-reporting');
      this.engineReportingAgent = new EngineReportingAgent(
        typeof engine === 'object' ? engine : Object.create({
          logger: this.logger,
        }),
      );
      // Don't add the extension here (we want to add it later in generateSchemaDerivedData).
    }

    if (gateway && subscriptions !== false) {
      // TODO: this could be handled by adjusting the typings to keep gateway configs and non-gateway configs separate.
      throw new Error(
        [
          'Subscriptions are not yet compatible with the gateway.',
          "Set `subscriptions: false` in Apollo Server's constructor to",
          'explicitly disable subscriptions (which are on by default)',
          'and allow for gateway functionality.',
        ].join(' '),
      );
    } else if (subscriptions !== false) {
      if (this.supportsSubscriptions()) {
        if (subscriptions === true || typeof subscriptions === 'undefined') {
          this.subscriptionServerOptions = {
            path: this.graphqlPath,
          };
        } else if (typeof subscriptions === 'string') {
          this.subscriptionServerOptions = { path: subscriptions };
        } else {
          this.subscriptionServerOptions = {
            path: this.graphqlPath,
            ...subscriptions,
          };
        }
        // This is part of the public API.
        this.subscriptionsPath = this.subscriptionServerOptions.path;

        //This is here to check if subscriptions are requested without support. By
        //default we enable them if supported by the integration
      } else if (subscriptions) {
        throw new Error(
          'This implementation of ApolloServer does not support GraphQL subscriptions.',
        );
      }
    }

    this.playgroundOptions = createPlaygroundOptions(playground);

    // TODO: This is a bit nasty because the subscription server needs this.schema synchronously, for reasons of backwards compatibility.
    const _schema = this.initSchema();

    if (isSchema(_schema)) {
      const derivedData = this.generateSchemaDerivedData(_schema);
      this.schema = derivedData.schema;
      this.schemaDerivedData = Promise.resolve(derivedData);
    } else if (typeof _schema.then === 'function') {
      this.schemaDerivedData = _schema.then(schema =>
        this.generateSchemaDerivedData(schema),
      );
    } else {
      throw new Error("Unexpected error: Unable to resolve a valid GraphQLSchema.  Please file an issue with a reproduction of this error, if possible.");
    }
  }

  // used by integrations to synchronize the path with subscriptions, some
  // integrations do not have paths, such as lambda
  public setGraphQLPath(path: string) {
    this.graphqlPath = path;
  }

  private initSchema(): GraphQLSchema | Promise<GraphQLSchema> {
    const {
      gateway,
      engine,
      schema,
      modules,
      typeDefs,
      resolvers,
      schemaDirectives,
      parseOptions,
    } = this.config;
    if (gateway) {
      this.toDispose.add(
        // Store the unsubscribe handles, which are returned from
        // `onSchemaChange`, for later disposal when the server stops
        gateway.onSchemaChange(
          schema =>
            (this.schemaDerivedData = Promise.resolve(
              this.generateSchemaDerivedData(schema),
            )),
        ),
      );

      const graphVariant = getEngineGraphVariant(engine);
      const engineConfig =
        this.engineApiKeyHash && this.engineServiceId
          ? {
              apiKeyHash: this.engineApiKeyHash,
              graphId: this.engineServiceId,
              ...(graphVariant && { graphVariant }),
            }
          : undefined;

      // Set the executor whether the gateway 'load' call succeeds or not.
      // If the schema becomes available eventually (after a setInterval retry)
      // this executor will still be necessary in order to be able to support
      // a federated schema!
      this.requestOptions.executor = gateway.executor;

      return gateway.load({ engine: engineConfig })
        .then(config => config.schema)
        .catch(err => {
          // We intentionally do not re-throw the exact error from the gateway
          // configuration as it may contain implementation details and this
          // error will propagate to the client. We will, however, log the error
          // for observation in the logs.
          const message = "This data graph is missing a valid configuration.";
          this.logger.error(message + " " + (err && err.message || err));
          throw new Error(
            message + " More details may be available in the server logs.");
        });
    }

    let constructedSchema: GraphQLSchema;
    if (schema) {
      constructedSchema = schema;
    } else if (modules) {
      const { schema, errors } = buildServiceDefinition(modules);
      if (errors && errors.length > 0) {
        throw new Error(errors.map(error => error.message).join('\n\n'));
      }
      constructedSchema = schema!;
    } else {
      if (!typeDefs) {
        throw Error(
          'Apollo Server requires either an existing schema, modules or typeDefs',
        );
      }

      const augmentedTypeDefs = Array.isArray(typeDefs) ? typeDefs : [typeDefs];

      // We augment the typeDefs with the @cacheControl directive and associated
      // scope enum, so makeExecutableSchema won't fail SDL validation

      if (!isDirectiveDefined(augmentedTypeDefs, 'cacheControl')) {
        augmentedTypeDefs.push(
          gql`
            enum CacheControlScope {
              PUBLIC
              PRIVATE
            }

            directive @cacheControl(
              maxAge: Int
              scope: CacheControlScope
            ) on FIELD_DEFINITION | OBJECT | INTERFACE
          `,
        );
      }

      if (this.uploadsConfig) {
        const { GraphQLUpload } = require('graphql-upload');
        if (Array.isArray(resolvers)) {
          if (resolvers.every(resolver => !resolver.Upload)) {
            resolvers.push({ Upload: GraphQLUpload });
          }
        } else {
          if (resolvers && !resolvers.Upload) {
            resolvers.Upload = GraphQLUpload;
          }
        }

        // We augment the typeDefs with the Upload scalar, so typeDefs that
        // don't include it won't fail
        augmentedTypeDefs.push(
          gql`
            scalar Upload
          `,
        );
      }

      constructedSchema = makeExecutableSchema({
        typeDefs: augmentedTypeDefs,
        schemaDirectives,
        resolvers,
        parseOptions,
      });
    }

    return constructedSchema;
  }

  private generateSchemaDerivedData(schema: GraphQLSchema): SchemaDerivedData {
    const schemaHash = generateSchemaHash(schema!);

    const { mocks, mockEntireSchema, extensions: _extensions } = this.config;

    if (mocks || (typeof mockEntireSchema !== 'undefined' && mocks !== false)) {
      addMockFunctionsToSchema({
        schema,
        mocks:
          typeof mocks === 'boolean' || typeof mocks === 'undefined'
            ? {}
            : mocks,
        preserveResolvers:
          typeof mockEntireSchema === 'undefined' ? false : !mockEntireSchema,
      });
    }

    const extensions = [];

    const schemaIsFederated = this.schemaIsFederated(schema);
    const { engine } = this.config;
    // Keep this extension second so it wraps everything, except error formatting
    if (this.engineReportingAgent) {
      if (schemaIsFederated) {
        // XXX users can configure a federated Apollo Server to send metrics, but the
        // Gateway should be responsible for that. It's possible that users are running
        // their own gateway or running a federated service on its own. Nonetheless, in
        // the likely case it was accidental, we warn users that they should only report
        // metrics from the Gateway.
        this.logger.warn(
          "It looks like you're running a federated schema and you've configured your service " +
            'to report metrics to Apollo Graph Manager. You should only configure your Apollo gateway ' +
            'to report metrics to Apollo Graph Manager.',
        );
      }
      extensions.push(() =>
        this.engineReportingAgent!.newExtension(schemaHash),
      );
    } else if (engine !== false && schemaIsFederated) {
      // We haven't configured this app to use Engine directly. But it looks like
      // we are a federated service backend, so we should be capable of including
      // our trace in a response extension if we are asked to by the gateway.
      const {
        EngineFederatedTracingExtension,
      } = require('apollo-engine-reporting');
      const rewriteError =
        engine && typeof engine === 'object' ? engine.rewriteError : undefined;
      extensions.push(
        () => new EngineFederatedTracingExtension({ rewriteError }),
      );
    }

    // Note: doRunQuery will add its own extensions if you set tracing,
    // or cacheControl.
    extensions.push(...(_extensions || []));

    // Initialize the document store.  This cannot currently be disabled.
    const documentStore = this.initializeDocumentStore();

    return {
      schema,
      schemaHash,
      extensions,
      documentStore,
    };
  }

  protected async willStart() {
    try {
      var { schema, schemaHash } = await this.schemaDerivedData;
    } catch (err) {
      // The `schemaDerivedData` can throw if the Promise it points to does not
      // resolve with a `GraphQLSchema`. As errors from `willStart` are start-up
      // errors, other Apollo middleware after us will not be called, including
      // our health check, CORS, etc.
      //
      // Returning here allows the integration's other Apollo middleware to
      // function properly in the event of a failure to obtain the data graph
      // configuration from the gateway's `load` method during initialization.
      return;
    }

    const service: GraphQLServiceContext = {
      logger: this.logger,
      schema: schema,
      schemaHash: schemaHash,
      engine: {
        serviceID: this.engineServiceId,
        apiKeyHash: this.engineApiKeyHash,
      },
    };

    // The `persistedQueries` attribute on the GraphQLServiceContext was
    // originally used by the operation registry, which shared the cache with
    // it.  This is no longer the case.  However, while we are continuing to
    // expand the support of the interface for `persistedQueries`, e.g. with
    // additions like https://github.com/apollographql/apollo-server/pull/3623,
    // we don't want to continually expand the API surface of what we expose
    // to the plugin API.   In this particular case, it certainly doesn't need
    // to get the `ttl` default value which are intended for APQ only.
    if (this.requestOptions.persistedQueries?.cache) {
      service.persistedQueries = {
        cache: this.requestOptions.persistedQueries.cache,
      }
    }

    await Promise.all(
      this.plugins.map(
        plugin =>
          plugin.serverWillStart &&
          plugin.serverWillStart(service),
      ),
    );
  }

  public async stop() {
    this.toDispose.forEach(dispose => dispose());
    if (this.subscriptionServer) await this.subscriptionServer.close();
    if (this.engineReportingAgent) {
      this.engineReportingAgent.stop();
      await this.engineReportingAgent.sendAllReports();
    }
  }

  public installSubscriptionHandlers(server: HttpServer) {
    if (!this.subscriptionServerOptions) {
      if (this.config.gateway) {
        throw Error(
          'Subscriptions are not supported when operating as a gateway',
        );
      }
      if (this.supportsSubscriptions()) {
        throw Error(
          'Subscriptions are disabled, due to subscriptions set to false in the ApolloServer constructor',
        );
      } else {
        throw Error(
          'Subscriptions are not supported, choose an integration, such as apollo-server-express that allows persistent connections',
        );
      }
    }
    const { SubscriptionServer } = require('subscriptions-transport-ws');
    const {
      onDisconnect,
      onConnect,
      keepAlive,
      path,
    } = this.subscriptionServerOptions;

    // TODO: This shouldn't use this.schema, as it is deprecated in favor of the schemaDerivedData promise.
    const schema = this.schema;
    if (this.schema === undefined)
      throw new Error(
        'Schema undefined during creation of subscription server.',
      );

    this.subscriptionServer = SubscriptionServer.create(
      {
        schema,
        execute,
        subscribe,
        onConnect: onConnect
          ? onConnect
          : (connectionParams: Object) => ({ ...connectionParams }),
        onDisconnect: onDisconnect,
        onOperation: async (
          message: { payload: any },
          connection: ExecutionParams,
        ) => {
          connection.formatResponse = (value: ExecutionResult) => ({
            ...value,
            errors:
              value.errors &&
              formatApolloErrors([...value.errors], {
                formatter: this.requestOptions.formatError,
                debug: this.requestOptions.debug,
              }),
          });

          connection.formatError = this.requestOptions.formatError;

          let context: Context = this.context ? this.context : { connection };

          try {
            context =
              typeof this.context === 'function'
                ? await this.context({ connection, payload: message.payload })
                : context;
          } catch (e) {
            throw formatApolloErrors([e], {
              formatter: this.requestOptions.formatError,
              debug: this.requestOptions.debug,
            })[0];
          }

          return { ...connection, context };
        },
        keepAlive,
      },
      {
        server,
        path,
      },
    );
  }

  protected supportsSubscriptions(): boolean {
    return false;
  }

  protected supportsUploads(): boolean {
    return false;
  }

  // Returns true if it appears that the schema was returned from
  // @apollo/federation's buildFederatedSchema. This strategy avoids depending
  // explicitly on @apollo/federation or relying on something that might not
  // survive transformations like monkey-patching a boolean field onto the
  // schema.
  //
  // The only thing this is used for is determining whether traces should be
  // added to responses if requested with an HTTP header; if there's a false
  // positive, that feature can be disabled by specifying `engine: false`.
  private schemaIsFederated(schema: GraphQLSchema): boolean {
    const serviceType = schema.getType('_Service');
    if (!(serviceType && isObjectType(serviceType))) {
      return false;
    }
    const sdlField = serviceType.getFields().sdl;
    if (!sdlField) {
      return false;
    }
    const sdlFieldType = sdlField.type;
    if (!isScalarType(sdlFieldType)) {
      return false;
    }
    return sdlFieldType.name == 'String';
  }

  private ensurePluginInstantiation(plugins: PluginDefinition[] = []): void {
    const pluginsToInit: PluginDefinition[] = [];

    // Internal plugins should be added to `pluginsToInit` here.
    // User's plugins, provided as an argument to this method, will be added
<<<<<<< HEAD
    // at the end of that list so they take precidence.

    // If the user has enabled it explicitly, add our tracing lugin.
    if (this.config.tracing) {
      pluginsToInit.push(pluginTracing())
    }
=======
    // at the end of that list so they take precedence.
    // A follow-up commit will actually introduce this.
>>>>>>> 231817ef

    pluginsToInit.push(...plugins);
    this.plugins = pluginsToInit.map(plugin => {
      if (typeof plugin === 'function') {
        return plugin();
      }
      return plugin;
    });
  }

  private initializeDocumentStore(): InMemoryLRUCache<DocumentNode> {
    return new InMemoryLRUCache<DocumentNode>({
      // Create ~about~ a 30MiB InMemoryLRUCache.  This is less than precise
      // since the technique to calculate the size of a DocumentNode is
      // only using JSON.stringify on the DocumentNode (and thus doesn't account
      // for unicode characters, etc.), but it should do a reasonable job at
      // providing a caching document store for most operations.
      maxSize:
        Math.pow(2, 20) *
        (this.experimental_approximateDocumentStoreMiB || 30),
      sizeCalculator: approximateObjectSize,
    });
  }

  // This function is used by the integrations to generate the graphQLOptions
  // from an object containing the request and other integration specific
  // options
  protected async graphQLServerOptions(
    integrationContextArgument?: Record<string, any>,
  ): Promise<GraphQLServerOptions> {
    const { schema, documentStore, extensions } = await this.schemaDerivedData;

    let context: Context = this.context ? this.context : {};

    try {
      context =
        typeof this.context === 'function'
          ? await this.context(integrationContextArgument || {})
          : context;
    } catch (error) {
      // Defer context error resolution to inside of runQuery
      context = () => {
        throw error;
      };
    }

    return {
      schema,
      logger: this.logger,
      plugins: this.plugins,
      documentStore,
      extensions,
      context,
      // Allow overrides from options. Be explicit about a couple of them to
      // avoid a bad side effect of the otherwise useful noUnusedLocals option
      // (https://github.com/Microsoft/TypeScript/issues/21673).
      persistedQueries: this.requestOptions
        .persistedQueries as PersistedQueryOptions,
      fieldResolver: this.requestOptions.fieldResolver as GraphQLFieldResolver<
        any,
        any
      >,
      parseOptions: this.parseOptions,
      reporting: !!this.engineReportingAgent,
      ...this.requestOptions,
    };
  }

  public async executeOperation(request: GraphQLRequest) {
    const options = await this.graphQLServerOptions();

    if (typeof options.context === 'function') {
      options.context = (options.context as () => never)();
    }

    const requestCtx: GraphQLRequestContext = {
      logger: this.logger,
      request,
      context: options.context || Object.create(null),
      cache: options.cache!,
      response: {
        http: {
          headers: new Headers(),
        },
      },
    };

    return processGraphQLRequest(options, requestCtx);
  }
}

function printNodeFileUploadsMessage(logger: Logger) {
  logger.error(
    [
      '*****************************************************************',
      '*                                                               *',
      '* ERROR! Manual intervention is necessary for Node.js < v8.5.0! *',
      '*                                                               *',
      '*****************************************************************',
      '',
      'The third-party `graphql-upload` package, which is used to implement',
      'file uploads in Apollo Server 2.x, no longer supports Node.js LTS',
      'versions prior to Node.js v8.5.0.',
      '',
      'Deployments which NEED file upload capabilities should update to',
      'Node.js >= v8.5.0 to continue using uploads.',
      '',
      'If this server DOES NOT NEED file uploads and wishes to continue',
      'using this version of Node.js, uploads can be disabled by adding:',
      '',
      '  uploads: false,',
      '',
      '...to the options for Apollo Server and re-deploying the server.',
      '',
      'For more information, see https://bit.ly/gql-upload-node-6.',
      '',
    ].join('\n'),
  );
}<|MERGE_RESOLUTION|>--- conflicted
+++ resolved
@@ -788,17 +788,12 @@
 
     // Internal plugins should be added to `pluginsToInit` here.
     // User's plugins, provided as an argument to this method, will be added
-<<<<<<< HEAD
-    // at the end of that list so they take precidence.
+    // at the end of that list so they take precedence.
 
     // If the user has enabled it explicitly, add our tracing lugin.
     if (this.config.tracing) {
       pluginsToInit.push(pluginTracing())
     }
-=======
-    // at the end of that list so they take precedence.
-    // A follow-up commit will actually introduce this.
->>>>>>> 231817ef
 
     pluginsToInit.push(...plugins);
     this.plugins = pluginsToInit.map(plugin => {

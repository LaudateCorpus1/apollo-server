--- conflicted
+++ resolved
@@ -2,14 +2,6 @@
   makeExecutableSchema,
   addMockFunctionsToSchema,
 } from 'graphql-tools';
-<<<<<<< HEAD
-=======
-import { Server as NetServer } from 'net'
-import { Server as TlsServer } from 'tls'
-import { Server as HttpServer } from 'http';
-import { Http2Server, Http2SecureServer } from 'http2';
-import { Server as HttpsServer } from 'https';
->>>>>>> fc4c0a8c
 import loglevel from 'loglevel';
 import {
   GraphQLSchema,
@@ -74,10 +66,8 @@
 import { determineApolloConfig } from './determineApolloConfig';
 import {
   ApolloServerPluginSchemaReporting,
-  ApolloServerPluginUsageReportingFromLegacyOptions,
   ApolloServerPluginSchemaReportingOptions,
   ApolloServerPluginInlineTrace,
-  ApolloServerPluginInlineTraceOptions,
   ApolloServerPluginUsageReporting,
 } from './plugin';
 import { InternalPluginId, pluginIsInternal } from './plugin/internalPlugin';
@@ -94,20 +84,6 @@
     }
   },
 });
-
-<<<<<<< HEAD
-function getEngineServiceId(engine: Config['engine'], logger: Logger): string | undefined {
-  const engineApiKey = getEngineApiKey({engine, skipWarn: true, logger} );
-  if (engineApiKey) {
-    return engineApiKey.split(':', 2)[1];
-  }
-
-  return;
-}
-=======
-const forbidUploadsForTesting =
-  process && process.env.NODE_ENV === 'test' && !runtimeSupportsUploads;
->>>>>>> fc4c0a8c
 
 function approximateObjectSize<T>(obj: T): number {
   return Buffer.byteLength(JSON.stringify(obj), 'utf8');
@@ -158,13 +134,6 @@
       introspection,
       mocks,
       mockEntireSchema,
-<<<<<<< HEAD
-      engine,
-=======
-      extensions,
-      subscriptions,
-      uploads,
->>>>>>> fc4c0a8c
       playground,
       plugins,
       gateway,
@@ -172,17 +141,8 @@
       experimental_approximateDocumentStoreMiB,
       stopOnTerminationSignals,
       apollo,
-      engine,
       ...requestOptions
     } = config;
-
-    if (engine !== undefined && apollo) {
-      throw new Error(
-        'You cannot provide both `engine` and `apollo` to `new ApolloServer()`. ' +
-          'For details on how to migrate all of your options out of `engine`, see ' +
-          'https://go.apollo.dev/s/migration-engine-plugins',
-      );
-    }
 
     // Setup logging facilities
     if (config.logger) {
@@ -205,7 +165,7 @@
       this.logger = loglevelLogger;
     }
 
-    this.apolloConfig = determineApolloConfig(apollo, engine, this.logger);
+    this.apolloConfig = determineApolloConfig(apollo, this.logger);
 
     if (gateway && (modules || schema || typeDefs || resolvers)) {
       throw new Error(
@@ -257,119 +217,6 @@
 
     this.requestOptions = requestOptions as GraphQLServerOptions;
 
-<<<<<<< HEAD
-    if (engine && typeof engine === 'object') {
-      // Use the `ApolloServer` logger unless a more granular logger is set.
-      if (!engine.logger) {
-        engine.logger = this.logger;
-      }
-
-      // Normalize the legacy option maskErrorDetails.
-      if (engine.maskErrorDetails && engine.rewriteError) {
-        throw new Error("Can't set both maskErrorDetails and rewriteError!");
-      } else if (
-        engine.rewriteError &&
-        typeof engine.rewriteError !== 'function'
-      ) {
-        throw new Error('rewriteError must be a function');
-      } else if (engine.maskErrorDetails) {
-        engine.rewriteError = () => new GraphQLError('<masked>');
-        delete engine.maskErrorDetails;
-      }
-    }
-
-    // In an effort to avoid over-exposing the API key itself, extract the
-    // service ID from the API key for plugins which only needs service ID.
-    // The truthiness of this value can also be used in other forks of logic
-    // related to Engine, as is the case with EngineReportingAgent just below.
-    this.engineServiceId = getEngineServiceId(engine, this.logger);
-    const apiKey = getEngineApiKey({engine, skipWarn: true, logger: this.logger});
-    if (apiKey) {
-      this.engineApiKeyHash = createSHA('sha512')
-        .update(apiKey)
-        .digest('hex');
-    }
-
-    if (this.engineServiceId) {
-      const { EngineReportingAgent } = require('apollo-engine-reporting');
-      this.engineReportingAgent = new EngineReportingAgent(
-        typeof engine === 'object' ? engine : Object.create({
-          logger: this.logger,
-        }),
-      );
-      // Don't add the extension here (we want to add it later in generateSchemaDerivedData).
-    }
-
-    if (gateway && this.engineReportingAgent?.schemaReport) {
-      throw new Error(
-        [
-          "Schema reporting is not yet compatible with the gateway. If you're",
-          "interested in using schema reporting with the gateway, please",
-          "contact Apollo support.",
-        ].join(' '),
-      );
-=======
-    if (uploads !== false && !forbidUploadsForTesting) {
-      if (this.supportsUploads()) {
-        if (!runtimeSupportsUploads) {
-          printNodeFileUploadsMessage(this.logger);
-          throw new Error(
-            '`graphql-upload` is no longer supported on Node.js < v8.5.0.  ' +
-              'See https://bit.ly/gql-upload-node-6.',
-          );
-        }
-
-        if (uploads === true || typeof uploads === 'undefined') {
-          this.uploadsConfig = {};
-        } else {
-          this.uploadsConfig = uploads;
-        }
-        //This is here to check if uploads is requested without support. By
-        //default we enable them if supported by the integration
-      } else if (uploads) {
-        throw new Error(
-          'This implementation of ApolloServer does not support file uploads because the environment cannot accept multi-part forms',
-        );
-      }
-    }
-
-    if (gateway && subscriptions !== false) {
-      // TODO: this could be handled by adjusting the typings to keep gateway configs and non-gateway configs separate.
-      throw new Error(
-        [
-          'Subscriptions are not yet compatible with the gateway.',
-          "Set `subscriptions: false` in Apollo Server's constructor to",
-          'explicitly disable subscriptions (which are on by default)',
-          'and allow for gateway functionality.',
-        ].join(' '),
-      );
-    } else if (subscriptions !== false) {
-      if (this.supportsSubscriptions()) {
-        if (subscriptions === true || typeof subscriptions === 'undefined') {
-          this.subscriptionServerOptions = {
-            path: this.graphqlPath,
-          };
-        } else if (typeof subscriptions === 'string') {
-          this.subscriptionServerOptions = { path: subscriptions };
-        } else {
-          this.subscriptionServerOptions = {
-            path: this.graphqlPath,
-            ...subscriptions,
-          };
-        }
-        // This is part of the public API.
-        this.subscriptionsPath = this.subscriptionServerOptions.path;
-
-        //This is here to check if subscriptions are requested without support. By
-        //default we enable them if supported by the integration
-      } else if (subscriptions) {
-        throw new Error(
-          'This implementation of ApolloServer does not support GraphQL subscriptions.',
-        );
-      }
->>>>>>> fc4c0a8c
-    }
-
     this.playgroundOptions = createPlaygroundOptions(playground);
 
     // TODO: This is a bit nasty because the subscription server needs this.schema synchronously, for reasons of backwards compatibility.
@@ -398,9 +245,6 @@
     if (
       typeof stopOnTerminationSignals === 'boolean'
         ? stopOnTerminationSignals
-        : typeof engine === 'object' &&
-          typeof engine.handleSignals === 'boolean'
-        ? engine.handleSignals
         : isNodeLike && process.env.NODE_ENV !== 'test'
     ) {
       const signals: NodeJS.Signals[] = ['SIGINT', 'SIGTERM'];
@@ -447,23 +291,13 @@
         ),
       );
 
-      // For backwards compatibility with old versions of @apollo/gateway.
-      const engineConfig =
-        this.apolloConfig.keyHash && this.apolloConfig.graphId
-          ? {
-              apiKeyHash: this.apolloConfig.keyHash,
-              graphId: this.apolloConfig.graphId,
-              graphVariant: this.apolloConfig.graphVariant,
-            }
-          : undefined;
-
       // Set the executor whether the gateway 'load' call succeeds or not.
       // If the schema becomes available eventually (after a setInterval retry)
       // this executor will still be necessary in order to be able to support
       // a federated schema!
       this.requestOptions.executor = gateway.executor;
 
-      return gateway.load({ apollo: this.apolloConfig, engine: engineConfig })
+      return gateway.load({ apollo: this.apolloConfig })
         .then(config => config.schema)
         .catch(err => {
           // We intentionally do not re-throw the exact error from the gateway
@@ -550,6 +384,10 @@
       schemaHash,
       documentStore,
     };
+  }
+
+  protected serverlessFramework(): boolean {
+    return false;
   }
 
   protected async willStart() {
@@ -573,10 +411,6 @@
       schemaHash: schemaHash,
       apollo: this.apolloConfig,
       serverlessFramework: this.serverlessFramework(),
-      engine: {
-        serviceID: this.apolloConfig.graphId,
-        apiKeyHash: this.apolloConfig.keyHash,
-      },
     };
 
     // The `persistedQueries` attribute on the GraphQLServiceContext was
@@ -612,117 +446,9 @@
   }
 
   public async stop() {
-<<<<<<< HEAD
-    this.toDispose.forEach(dispose => dispose());
-    if (this.engineReportingAgent) {
-      this.engineReportingAgent.stop();
-      await this.engineReportingAgent.sendAllReports();
-    }
-  }
-
-=======
     await Promise.all([...this.toDispose].map(dispose => dispose()));
-    if (this.subscriptionServer) await this.subscriptionServer.close();
-  }
-
-  public installSubscriptionHandlers(server: HttpServer | HttpsServer | Http2Server | Http2SecureServer | WebSocket.Server) {
-    if (!this.subscriptionServerOptions) {
-      if (this.config.gateway) {
-        throw Error(
-          'Subscriptions are not supported when operating as a gateway',
-        );
-      }
-      if (this.supportsSubscriptions()) {
-        throw Error(
-          'Subscriptions are disabled, due to subscriptions set to false in the ApolloServer constructor',
-        );
-      } else {
-        throw Error(
-          'Subscriptions are not supported, choose an integration, such as apollo-server-express that allows persistent connections',
-        );
-      }
-    }
-    const { SubscriptionServer } = require('subscriptions-transport-ws');
-    const {
-      onDisconnect,
-      onConnect,
-      keepAlive,
-      path,
-    } = this.subscriptionServerOptions;
-
-    // TODO: This shouldn't use this.schema, as it is deprecated in favor of the schemaDerivedData promise.
-    const schema = this.schema;
-    if (this.schema === undefined)
-      throw new Error(
-        'Schema undefined during creation of subscription server.',
-      );
-
-    this.subscriptionServer = SubscriptionServer.create(
-      {
-        schema,
-        execute,
-        subscribe,
-        onConnect: onConnect
-          ? onConnect
-          : (connectionParams: Object) => ({ ...connectionParams }),
-        onDisconnect: onDisconnect,
-        onOperation: async (
-          message: { payload: any },
-          connection: ExecutionParams,
-        ) => {
-          connection.formatResponse = (value: ExecutionResult) => ({
-            ...value,
-            errors:
-              value.errors &&
-              formatApolloErrors([...value.errors], {
-                formatter: this.requestOptions.formatError,
-                debug: this.requestOptions.debug,
-              }),
-          });
-
-          connection.formatError = this.requestOptions.formatError;
-
-          let context: Context = this.context ? this.context : { connection };
-
-          try {
-            context =
-              typeof this.context === 'function'
-                ? await this.context({ connection, payload: message.payload })
-                : context;
-          } catch (e) {
-            throw formatApolloErrors([e], {
-              formatter: this.requestOptions.formatError,
-              debug: this.requestOptions.debug,
-            })[0];
-          }
-
-          return { ...connection, context };
-        },
-        keepAlive,
-        validationRules: this.requestOptions.validationRules
-      },
-      server instanceof NetServer || server instanceof TlsServer
-        ? {
-          server,
-          path,
-        }
-        : server
-    );
-  }
-
-  protected supportsSubscriptions(): boolean {
-    return false;
-  }
-
-  protected supportsUploads(): boolean {
-    return false;
-  }
-
-  protected serverlessFramework(): boolean {
-    return false;
-  }
-
->>>>>>> fc4c0a8c
+  }
+
   // Returns true if it appears that the schema was returned from
   // @apollo/federation's buildFederatedSchema. This strategy avoids depending
   // explicitly on @apollo/federation or relying on something that might not
@@ -823,27 +549,11 @@
       const alreadyHavePlugin = alreadyHavePluginWithInternalId(
         'UsageReporting',
       );
-      const { engine } = this.config;
-      const disabledViaLegacyOption =
-        engine === false ||
-        (typeof engine === 'object' && engine.reportTiming === false);
-      if (alreadyHavePlugin) {
-        if (engine !== undefined) {
-          throw Error(
-            "You can't combine the legacy `new ApolloServer({engine})` option with directly " +
-              'creating an ApolloServerPluginUsageReporting plugin. See ' +
-              'https://go.apollo.dev/s/migration-engine-plugins',
-          );
-        }
-      } else if (this.apolloConfig.key && !disabledViaLegacyOption) {
+      if (!alreadyHavePlugin && this.apolloConfig.key) {
         // Keep this plugin first so it wraps everything. (Unfortunately despite
         // the fact that the person who wrote this line also was the original
         // author of the comment above in #1105, they don't quite understand why this was important.)
-        this.plugins.unshift(
-          typeof engine === 'object'
-            ? ApolloServerPluginUsageReportingFromLegacyOptions(engine)
-            : ApolloServerPluginUsageReporting(),
-        );
+        this.plugins.unshift(ApolloServerPluginUsageReporting());
       }
     }
 
@@ -853,11 +563,7 @@
         'SchemaReporting',
       );
       const enabledViaEnvVar = process.env.APOLLO_SCHEMA_REPORTING === 'true';
-      const { engine } = this.config;
-      const enabledViaLegacyOption =
-        typeof engine === 'object' &&
-        (engine.reportSchema || engine.experimental_schemaReporting);
-      if (alreadyHavePlugin || enabledViaEnvVar || enabledViaLegacyOption) {
+      if (alreadyHavePlugin || enabledViaEnvVar) {
         if (federatedSchema) {
           throw Error(
             [
@@ -879,58 +585,27 @@
           );
         }
       }
-      if (alreadyHavePlugin) {
-        if (engine !== undefined) {
-          throw Error(
-            "You can't combine the legacy `new ApolloServer({engine})` option with directly " +
-              'creating an ApolloServerPluginSchemaReporting plugin. See ' +
-              'https://go.apollo.dev/s/migration-engine-plugins',
-          );
+      if (!alreadyHavePlugin) {
+        if (!this.apolloConfig.key) {
+          if (enabledViaEnvVar) {
+            throw new Error(
+              "You've enabled schema reporting by setting the APOLLO_SCHEMA_REPORTING " +
+                'environment variable to true, but you also need to provide your ' +
+                'Apollo API key, via the APOLLO_KEY environment ' +
+                'variable or via `new ApolloServer({apollo: {key})',
+            );
+          }
+        } else if (enabledViaEnvVar) {
+          const options: ApolloServerPluginSchemaReportingOptions = {};
+          this.plugins.push(ApolloServerPluginSchemaReporting(options));
         }
-      } else if (!this.apolloConfig.key) {
-        if (enabledViaEnvVar) {
-          throw new Error(
-            "You've enabled schema reporting by setting the APOLLO_SCHEMA_REPORTING " +
-              'environment variable to true, but you also need to provide your ' +
-              'Apollo API key, via the APOLLO_KEY environment ' +
-              'variable or via `new ApolloServer({apollo: {key})',
-          );
-        }
-        if (enabledViaLegacyOption) {
-          throw new Error(
-            "You've enabled schema reporting in the `engine` argument to `new ApolloServer()`, " +
-              'but you also need to provide your Apollo API key, via the APOLLO_KEY environment ' +
-              'variable or via `new ApolloServer({apollo: {key})',
-          );
-        }
-      } else if (enabledViaEnvVar || enabledViaLegacyOption) {
-        const options: ApolloServerPluginSchemaReportingOptions = {};
-        if (typeof engine === 'object') {
-          options.initialDelayMaxMs =
-            engine.schemaReportingInitialDelayMaxMs ??
-            engine.experimental_schemaReportingInitialDelayMaxMs;
-          options.overrideReportedSchema =
-            engine.overrideReportedSchema ??
-            engine.experimental_overrideReportedSchema;
-          options.endpointUrl = engine.schemaReportingUrl;
-        }
-        this.plugins.push(ApolloServerPluginSchemaReporting(options));
       }
     }
 
     // Special case: inline tracing is on by default for federated schemas.
     {
       const alreadyHavePlugin = alreadyHavePluginWithInternalId('InlineTrace');
-      const { engine } = this.config;
-      if (alreadyHavePlugin) {
-        if (engine !== undefined) {
-          throw Error(
-            "You can't combine the legacy `new ApolloServer({engine})` option with directly " +
-              'creating an ApolloServerPluginInlineTrace plugin. See ' +
-              'https://go.apollo.dev/s/migration-engine-plugins',
-          );
-        }
-      } else if (federatedSchema && this.config.engine !== false) {
+      if (!alreadyHavePlugin && federatedSchema) {
         // If we have a federated schema, and we haven't explicitly disabled inline
         // tracing via ApolloServerPluginInlineTraceDisabled or engine:false,
         // we set up inline tracing.
@@ -940,11 +615,7 @@
           'Enabling inline tracing for this federated service. To disable, use ' +
             'ApolloServerPluginInlineTraceDisabled.',
         );
-        const options: ApolloServerPluginInlineTraceOptions = {};
-        if (typeof engine === 'object') {
-          options.rewriteError = engine.rewriteError;
-        }
-        this.plugins.push(ApolloServerPluginInlineTrace(options));
+        this.plugins.push(ApolloServerPluginInlineTrace());
       }
     }
   }

--- conflicted
+++ resolved
@@ -783,25 +783,19 @@
     return sdlFieldType.name == 'String';
   }
 
-<<<<<<< HEAD
-  private ensurePluginInstantiation(plugins?: PluginDefinition[]): void {
-    const pluginsToInit = [...plugins || []];
-
-    if (this.config.tracing) {
-      pluginsToInit.push(pluginTracing())
-    }
-
-=======
   private ensurePluginInstantiation(plugins: PluginDefinition[] = []): void {
     const pluginsToInit: PluginDefinition[] = [];
 
     // Internal plugins should be added to `pluginsToInit` here.
     // User's plugins, provided as an argument to this method, will be added
     // at the end of that list so they take precidence.
-    // A follow-up commit will actually introduce this.
+
+    // If the user has enabled it explicitly, add our tracing lugin.
+    if (this.config.tracing) {
+      pluginsToInit.push(pluginTracing())
+    }
 
     pluginsToInit.push(...plugins);
->>>>>>> 4b59b02b
     this.plugins = pluginsToInit.map(plugin => {
       if (typeof plugin === 'function') {
         return plugin();

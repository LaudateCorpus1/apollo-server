--- conflicted
+++ resolved
@@ -1,10 +1,6 @@
 {
   "name": "apollo-server-core",
-<<<<<<< HEAD
   "version": "3.0.0-alpha.3",
-=======
-  "version": "2.19.2",
->>>>>>> 902e2c45
   "description": "Core engine for Apollo GraphQL server",
   "main": "dist/index.js",
   "types": "dist/index.d.ts",
@@ -43,21 +39,11 @@
     "apollo-server-types": "file:../apollo-server-types",
     "apollo-tracing": "file:../apollo-tracing",
     "async-retry": "^1.2.1",
-<<<<<<< HEAD
     "fast-json-stable-stringify": "^2.1.0",
     "graphql-tag": "^2.11.0",
     "graphql-tools": "^4.0.0",
     "loglevel": "^1.6.8",
-    "lru-cache": "^5.0.0",
-=======
-    "fast-json-stable-stringify": "^2.0.0",
-    "graphql-extensions": "file:../graphql-extensions",
-    "graphql-tag": "^2.11.0",
-    "graphql-tools": "^4.0.0",
-    "graphql-upload": "^8.0.2",
-    "loglevel": "^1.6.7",
     "lru-cache": "^6.0.0",
->>>>>>> 902e2c45
     "sha.js": "^2.4.11",
     "uuid": "^8.0.0"
   },

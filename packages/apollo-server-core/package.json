--- conflicted
+++ resolved
@@ -1,10 +1,6 @@
 {
   "name": "apollo-server-core",
-<<<<<<< HEAD
   "version": "3.0.0-alpha.3",
-=======
-  "version": "2.24.0",
->>>>>>> 8d45c2e3
   "description": "Core engine for Apollo GraphQL server",
   "main": "dist/index.js",
   "types": "dist/index.d.ts",
@@ -29,17 +25,9 @@
     "node": ">=12.0 <15.0"
   },
   "dependencies": {
-<<<<<<< HEAD
-    "@apollographql/apollo-tools": "^0.4.8",
-    "@apollographql/graphql-playground-html": "1.6.27",
-    "@types/ws": "^7.2.6",
-=======
     "@apollographql/apollo-tools": "^0.5.0",
     "@apollographql/graphql-playground-html": "1.6.27",
-    "@apollographql/graphql-upload-8-fork": "^8.1.3",
     "@josephg/resolvable": "^1.0.0",
-    "@types/ws": "^7.0.0",
->>>>>>> 8d45c2e3
     "apollo-cache-control": "file:../apollo-cache-control",
     "apollo-datasource": "file:../apollo-datasource",
     "apollo-graphql": "^0.9.0",
